cabal-version: 1.12

-- This file has been generated from package.yaml by hpack version 0.33.0.
--
-- see: https://github.com/sol/hpack
--
<<<<<<< HEAD
-- hash: 9b1c222081658a1a186751c72f267247fb4f00c05807c74f77e88253fedbe020
=======
-- hash: 863df22df50d6ec75b77b8b8898605fca1138f318854136ef154a9b5387f3d30
>>>>>>> 5044e49e

name:           pantry
version:        0.5.0.0
synopsis:       Content addressable Haskell package management
description:    Please see the README on Github at <https://github.com/commercialhaskell/pantry#readme>
category:       Development
homepage:       https://github.com/commercialhaskell/pantry#readme
bug-reports:    https://github.com/commercialhaskell/pantry/issues
author:         Michael Snoyman
maintainer:     michael@snoyman.com
copyright:      2018-2019 FP Complete
license:        BSD3
license-file:   LICENSE
build-type:     Simple
extra-source-files:
    README.md
    ChangeLog.md
    attic/hpack-0.1.2.3.tar.gz
    attic/package-0.1.2.3.tar.gz
    attic/symlink-to-dir.tar.gz

source-repository head
  type: git
  location: https://github.com/commercialhaskell/pantry

library
  exposed-modules:
      Pantry
      Pantry.SHA256
      Pantry.Internal
      Pantry.Internal.StaticBytes
      Pantry.Internal.Stackage
      Pantry.Internal.Companion
      Pantry.Internal.AesonExtended
  other-modules:
      Hackage.Security.Client.Repository.HttpLib.HttpClient
      Pantry.Archive
      Pantry.HTTP
      Pantry.HPack
      Pantry.Hackage
      Pantry.Repo
      Pantry.SQLite
      Pantry.Storage
      Pantry.Casa
      Pantry.Tree
      Pantry.Types
  hs-source-dirs:
      src/
  ghc-options: -Wall
  build-depends:
      Cabal >=3 && <3.3
    , aeson
    , ansi-terminal
    , base >=4.10 && <5
    , bytestring
    , casa-client
    , casa-types
    , conduit
    , conduit-extra
    , containers
    , cryptonite
    , cryptonite-conduit
    , digest
    , filelock
    , generic-deriving
    , hackage-security
    , hpack >=0.31.2
    , http-client
    , http-client-tls
    , http-conduit
    , http-download
    , http-types
    , memory
    , mtl
    , network-uri
    , path
    , path-io
    , persistent
    , persistent-sqlite >=2.9.3
    , persistent-template
    , primitive
    , resourcet
    , rio
    , rio-orphans
    , rio-prettyprint
    , tar-conduit
    , text
    , text-metrics
    , time
    , transformers
    , unix-compat
    , unliftio
    , unordered-containers
    , vector
    , yaml
    , zip-archive
  if os(windows)
    other-modules:
        System.IsWindows
    hs-source-dirs:
        src/windows/
  else
    other-modules:
        System.IsWindows
    hs-source-dirs:
        src/unix/
  default-language: Haskell2010

test-suite spec
  type: exitcode-stdio-1.0
  main-is: Spec.hs
  other-modules:
      Pantry.ArchiveSpec
      Pantry.BuildPlanSpec
      Pantry.CabalSpec
      Pantry.CasaSpec
      Pantry.FileSpec
      Pantry.GlobalHintsSpec
      Pantry.HackageSpec
      Pantry.Internal.StaticBytesSpec
      Pantry.InternalSpec
      Pantry.TreeSpec
      Pantry.TypesSpec
      Paths_pantry
  hs-source-dirs:
      test
  ghc-options: -Wall
  build-depends:
      Cabal >=3 && <3.3
    , QuickCheck
    , aeson
    , ansi-terminal
    , base >=4.10 && <5
    , bytestring
    , casa-client
    , casa-types
    , conduit
    , conduit-extra
    , containers
    , cryptonite
    , cryptonite-conduit
    , digest
    , exceptions
    , filelock
    , generic-deriving
    , hackage-security
    , hedgehog
    , hpack >=0.31.2
    , hspec
    , http-client
    , http-client-tls
    , http-conduit
    , http-download
    , http-types
    , memory
    , mtl
    , network-uri
    , pantry
    , path
    , path-io
    , persistent
    , persistent-sqlite >=2.9.3
    , persistent-template
    , primitive
    , raw-strings-qq
    , resourcet
    , rio
    , rio-orphans
    , rio-prettyprint
    , tar-conduit
    , text
    , text-metrics
    , time
    , transformers
    , unix-compat
    , unliftio
    , unordered-containers
    , vector
    , yaml
    , zip-archive
  default-language: Haskell2010<|MERGE_RESOLUTION|>--- conflicted
+++ resolved
@@ -4,11 +4,7 @@
 --
 -- see: https://github.com/sol/hpack
 --
-<<<<<<< HEAD
--- hash: 9b1c222081658a1a186751c72f267247fb4f00c05807c74f77e88253fedbe020
-=======
--- hash: 863df22df50d6ec75b77b8b8898605fca1138f318854136ef154a9b5387f3d30
->>>>>>> 5044e49e
+-- hash: 39397f3a78104fe1a4f1ef80cbd0e8af1fbaf10a9b5b4e18303bf7a3eafabc09
 
 name:           pantry
 version:        0.5.0.0
@@ -132,6 +128,7 @@
       Pantry.InternalSpec
       Pantry.TreeSpec
       Pantry.TypesSpec
+      PantrySpec
       Paths_pantry
   hs-source-dirs:
       test
